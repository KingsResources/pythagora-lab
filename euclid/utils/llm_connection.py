import requests
import os
import sys
import json
import tiktoken
from typing import List
from jinja2 import Environment, FileSystemLoader

from const.llm import MIN_TOKENS_FOR_GPT_RESPONSE, MAX_GPT_MODEL_TOKENS, MAX_QUESTIONS, END_RESPONSE
from logger.logger import logger
from termcolor import colored
from utils.utils import get_prompt_components, fix_json_newlines


def connect_to_llm():
    pass


def get_prompt(prompt_name, data=None):
    if data is None:
        data = {}

    data.update(get_prompt_components())

    logger.debug(f"Getting prompt for {prompt_name}")  # logging here
    # Create a file system loader with the directory of the templates
    file_loader = FileSystemLoader('prompts')

    # Create the Jinja2 environment
    env = Environment(loader=file_loader)

    # Load the template
    template = env.get_template(prompt_name)

    # Render the template with the provided data
    output = template.render(data)

    return output


def get_tokens_in_messages(messages: List[str]) -> int:
    tokenizer = tiktoken.get_encoding("cl100k_base")  # GPT-4 tokenizer
    tokenized_messages = [tokenizer.encode(message['content']) for message in messages]
    return sum(len(tokens) for tokens in tokenized_messages)


def num_tokens_from_functions(functions, model="gpt-4"):
    """Return the number of tokens used by a list of functions."""
    encoding = tiktoken.get_encoding("cl100k_base")

    num_tokens = 0
    for function in functions:
        function_tokens = len(encoding.encode(function['name']))
        function_tokens += len(encoding.encode(function['description']))

        if 'parameters' in function:
            parameters = function['parameters']
            if 'properties' in parameters:
                for propertiesKey in parameters['properties']:
                    function_tokens += len(encoding.encode(propertiesKey))
                    v = parameters['properties'][propertiesKey]
                    for field in v:
                        if field == 'type':
                            function_tokens += 2
                            function_tokens += len(encoding.encode(v['type']))
                        elif field == 'description':
                            function_tokens += 2
                            function_tokens += len(encoding.encode(v['description']))
                        elif field == 'enum':
                            function_tokens -= 3
                            for o in v['enum']:
                                function_tokens += 3
                                function_tokens += len(encoding.encode(o))
                        else:
                            print(f"Warning: not supported field {field}")
                function_tokens += 11

        num_tokens += function_tokens

    num_tokens += 12
    return num_tokens


def create_gpt_chat_completion(messages: List[dict], req_type, min_tokens=MIN_TOKENS_FOR_GPT_RESPONSE,
                               function_calls=None):
    tokens_in_messages = round(get_tokens_in_messages(messages) * 1.2)  # add 20% to account for not 100% accuracy
    if function_calls is not None:
        tokens_in_messages += round(
            num_tokens_from_functions(function_calls['definitions']) * 1.2)  # add 20% to account for not 100% accuracy
    if tokens_in_messages + min_tokens > MAX_GPT_MODEL_TOKENS:
        raise ValueError(f'Too many tokens in messages: {tokens_in_messages}. Please try a different test.')

    gpt_data = {
        'model': 'gpt-4',
        'n': 1,
        'max_tokens': min(4096, MAX_GPT_MODEL_TOKENS - tokens_in_messages),
        'messages': messages,
        'stream': True
    }

    if function_calls is not None:
        gpt_data['functions'] = function_calls['definitions']
        if len(function_calls['definitions']) > 1:
            gpt_data['function_call'] = 'auto'
        else:
            gpt_data['function_call'] = {'name': function_calls['definitions'][0]['name']}

    try:
        response = stream_gpt_completion(gpt_data, req_type)
        return response
    except Exception as e:
        print(
            'The request to OpenAI API failed. Here is the error message:')
        print(e)


def delete_last_n_lines(n):
    for _ in range(n):
        # Move the cursor up one line
        sys.stdout.write('\033[F')
        # Clear the current line
        sys.stdout.write('\033[K')


def count_lines_based_on_width(content, width):
    lines_required = sum(len(line) // width + 1 for line in content.split('\n'))
    return lines_required


def stream_gpt_completion(data, req_type):
    terminal_width = os.get_terminal_size().columns
    lines_printed = 2
    buffer = ""  # A buffer to accumulate incoming data

    def return_result(result_data, lines_printed):
        if buffer:
            lines_printed += count_lines_based_on_width(buffer, terminal_width)
        logger.info(f'lines printed: {lines_printed} - {terminal_width}')

        delete_last_n_lines(lines_printed)
        return result_data

    # spinner = spinner_start(colored("Waiting for OpenAI API response...", 'yellow'))
    print(colored("Waiting for OpenAI API response...", 'yellow'))
    api_key = os.getenv("OPENAI_API_KEY")

    logger.info(f'Request data: {data}')

    response = requests.post(
        'https://api.openai.com/v1/chat/completions',
        headers={'Content-Type': 'application/json', 'Authorization': 'Bearer ' + api_key},
        json=data,
        stream=True
    )

    # Log the response status code and message
    logger.info(f'Response status code: {response.status_code}')

    if response.status_code != 200:
        print(f'problem with request: {response.text}')
        logger.debug(f'problem with request: {response.text}')
        return return_result({}, lines_printed)

    gpt_response = ''
    function_calls = {'name': '', 'arguments': ''}

    for line in response.iter_lines():
        # Ignore keep-alive new lines
        if line:
            line = line.decode("utf-8")  # decode the bytes to string

            if line.startswith('data: '):
                line = line[6:]  # remove the 'data: ' prefix

            # Check if the line is "[DONE]" before trying to parse it as JSON
            if line == "[DONE]":
                continue

            try:
                json_line = load_data_to_json(line)
                if 'error' in json_line:
                    logger.error(f'Error in LLM response: {json_line}')
                    raise ValueError(f'Error in LLM response: {json_line["error"]["message"]}')
                if json_line['choices'][0]['finish_reason'] == 'function_call':
                    function_calls['arguments'] = load_data_to_json(function_calls['arguments'])
                    return return_result({'function_calls': function_calls}, lines_printed);

                json_line = json_line['choices'][0]['delta']
            except json.JSONDecodeError:
                logger.error(f'Unable to decode line: {line}')
                continue  # skip to the next line

            if 'function_call' in json_line:
                if 'name' in json_line['function_call']:
                    function_calls['name'] = json_line['function_call']['name']
                    print(f'Function call: {function_calls["name"]}')

                if 'arguments' in json_line['function_call']:
                    function_calls['arguments'] += json_line['function_call']['arguments']
                    print(json_line['function_call']['arguments'], end='', flush=True)

            if 'content' in json_line:
                content = json_line.get('content')
                if content:
                    buffer += content  # accumulate the data

                    # If you detect a natural breakpoint (e.g., line break or end of a response object), print & count:
                    if buffer.endswith("\n"):  # or some other condition that denotes a breakpoint
                        lines_printed += count_lines_based_on_width(buffer, terminal_width)
                        buffer = ""  # reset the buffer

                    gpt_response += content
                    print(content, end='', flush=True)

    print('\n')
    if function_calls['arguments'] != '':
        logger.info(f'Response via function call: {function_calls["arguments"]}')
        function_calls['arguments'] = load_data_to_json(function_calls['arguments'])
<<<<<<< HEAD
        return return_result({'function_calls': function_calls}, lines_printed)
=======
        return return_result({'function_calls': function_calls})
>>>>>>> 0a573ea9
    logger.info(f'Response message: {gpt_response}')
    new_code = postprocessing(gpt_response, req_type)  # TODO add type dynamically
    return return_result({'text': new_code}, lines_printed)


def postprocessing(gpt_response, req_type):
    return gpt_response


def load_data_to_json(string):
    return json.loads(fix_json_newlines(string))<|MERGE_RESOLUTION|>--- conflicted
+++ resolved
@@ -216,11 +216,7 @@
     if function_calls['arguments'] != '':
         logger.info(f'Response via function call: {function_calls["arguments"]}')
         function_calls['arguments'] = load_data_to_json(function_calls['arguments'])
-<<<<<<< HEAD
         return return_result({'function_calls': function_calls}, lines_printed)
-=======
-        return return_result({'function_calls': function_calls})
->>>>>>> 0a573ea9
     logger.info(f'Response message: {gpt_response}')
     new_code = postprocessing(gpt_response, req_type)  # TODO add type dynamically
     return return_result({'text': new_code}, lines_printed)
