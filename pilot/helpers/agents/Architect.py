from utils.utils import step_already_finished
from helpers.Agent import Agent
import json
from utils.style import color_green_bold
from const.function_calls import ARCHITECTURE

from utils.utils import should_execute_step, find_role_from_step, generate_app_data
from database.database import save_progress, get_progress_steps
from logger.logger import logger
from prompts.prompts import get_additional_info_from_user
from helpers.AgentConvo import AgentConvo

ARCHITECTURE_STEP = 'architecture'


class Architect(Agent):
    def __init__(self, project):
        super().__init__('architect', project)
        self.convo_architecture = None

    def get_architecture(self):
        self.project.current_step = ARCHITECTURE_STEP

        # If this app_id already did this step, just get all data from DB and don't ask user again
        step = get_progress_steps(self.project.args['app_id'], ARCHITECTURE_STEP)
        if step and not should_execute_step(self.project.args['step'], ARCHITECTURE_STEP):
            step_already_finished(self.project.args, step)
            return step['architecture']

        # ARCHITECTURE
<<<<<<< HEAD
        print(color_green_bold(f"Planning project architecture...\n"))
        logger.info(f"Planning project architecture...")
=======
        print(green_bold("Planning project architecture...\n"))
        logger.info("Planning project architecture...")
>>>>>>> 624009b0

        self.convo_architecture = AgentConvo(self)
        architecture = self.convo_architecture.send_message('architecture/technologies.prompt',
            {'name': self.project.args['name'],
             'prompt': self.project.project_description,
             'user_stories': self.project.user_stories,
            #  'user_tasks': self.project.user_tasks,
             'app_type': self.project.args['app_type']}, ARCHITECTURE)

        # TODO: Project.args should be a defined class so that all of the possible args are more obvious
        if self.project.args.get('advanced', False):
            architecture = get_additional_info_from_user(self.project, architecture, 'architect')

        logger.info(f"Final architecture: {architecture}")

        save_progress(self.project.args['app_id'], self.project.current_step, {
            "messages": self.convo_architecture.messages,
            "architecture": architecture,
            "app_data": generate_app_data(self.project.args)
        })

        return architecture
        # ARCHITECTURE END<|MERGE_RESOLUTION|>--- conflicted
+++ resolved
@@ -28,13 +28,8 @@
             return step['architecture']
 
         # ARCHITECTURE
-<<<<<<< HEAD
-        print(color_green_bold(f"Planning project architecture...\n"))
-        logger.info(f"Planning project architecture...")
-=======
-        print(green_bold("Planning project architecture...\n"))
+        print(color_green_bold("Planning project architecture...\n"))
         logger.info("Planning project architecture...")
->>>>>>> 624009b0
 
         self.convo_architecture = AgentConvo(self)
         architecture = self.convo_architecture.send_message('architecture/technologies.prompt',
