import json
import os
import time

from fabulous.color import bold, green, yellow, cyan, white
from const.common import IGNORE_FOLDERS, STEPS
from database.models.app import App
from database.database import get_app, delete_unconnected_steps_from, delete_all_app_development_data
from helpers.ipc import IPCClient
from const.ipc import MESSAGE_TYPE
from helpers.exceptions.TokenLimitError import TokenLimitError
from utils.questionary import styled_text
from helpers.files import get_files_content, clear_directory, update_file
from helpers.cli import build_directory_tree
from helpers.agents.TechLead import TechLead
from helpers.agents.Developer import Developer
from helpers.agents.Architect import Architect
from helpers.agents.ProductOwner import ProductOwner

from database.models.development_steps import DevelopmentSteps
from database.models.file_snapshot import FileSnapshot
from database.models.files import File
from utils.files import get_parent_folder


class Project:
    def __init__(self, args, name=None, description=None, user_stories=None, user_tasks=None, architecture=None,
                 development_plan=None, current_step=None, ipc_client_instance=None):
        """
        Initialize a project.

        Args:
            args (dict): Project arguments - app_id, (app_type, name), user_id, email, password, step
            name (str, optional): Project name. Default is None.
            description (str, optional): Project description. Default is None.
            user_stories (list, optional): List of user stories. Default is None.
            user_tasks (list, optional): List of user tasks. Default is None.
            architecture (str, optional): Project architecture. Default is None.
            development_plan (str, optional): Development plan. Default is None.
            current_step (str, optional): Current step in the project. Default is None.
        """
        self.args = args
        self.llm_req_num = 0
        self.command_runs_count = 0
        self.user_inputs_count = 0
        self.checkpoints = {
            'last_user_input': None,
            'last_command_run': None,
            'last_development_step': None,
        }
        # TODO make flexible
        self.root_path = ''
        self.skip_until_dev_step = None
        self.skip_steps = None

        self.ipc_client_instance = ipc_client_instance

        # self.restore_files({dev_step_id_to_start_from})

        if current_step is not None:
            self.current_step = current_step
        if name is not None:
            self.name = name
        if description is not None:
            self.description = description
        if user_stories is not None:
            self.user_stories = user_stories
        if user_tasks is not None:
            self.user_tasks = user_tasks
        if architecture is not None:
            self.architecture = architecture
        # if development_plan is not None:
        #     self.development_plan = development_plan

        print(green(bold('\n------------------ STARTING NEW PROJECT ----------------------')))
        print(f"If you wish to continue with this project in future run:")
        print(green(bold(f'python main.py app_id={args["app_id"]}')))
        print(green(bold('--------------------------------------------------------------\n')))

    def start(self):
        """
        Start the project.
        """
        self.project_manager = ProductOwner(self)
        print(json.dumps({
            "project_stage": "project_description"
        }), type='info')
        self.project_manager.get_project_description()
        print(json.dumps({
            "project_stage": "user_stories"
        }), type='info')
        self.user_stories = self.project_manager.get_user_stories()
        # self.user_tasks = self.project_manager.get_user_tasks()

        print(json.dumps({
            "project_stage": "architecture"
        }), type='info')
        self.architect = Architect(self)
        self.architecture = self.architect.get_architecture()

        self.developer = Developer(self)
        self.developer.set_up_environment();

        self.tech_lead = TechLead(self)
        self.development_plan = self.tech_lead.create_development_plan()

        # TODO move to constructor eventually
        if self.args['step'] is not None and STEPS.index(self.args['step']) < STEPS.index('coding'):
            clear_directory(self.root_path)
            delete_all_app_development_data(self.args['app_id'])
            self.skip_steps = False

        if 'skip_until_dev_step' in self.args:
            self.skip_until_dev_step = self.args['skip_until_dev_step']
            if self.args['skip_until_dev_step'] == '0':
                clear_directory(self.root_path)
                delete_all_app_development_data(self.args['app_id'])
                self.skip_steps = False
            elif self.skip_until_dev_step is not None:
                should_overwrite_files = ''
                while should_overwrite_files != 'y' or should_overwrite_files != 'n':
                    should_overwrite_files = styled_text(
                        self,
                        f'Do you want to overwrite the dev step {self.args["skip_until_dev_step"]} code with system changes? Type y/n',
                        ignore_user_input_count=True
                    )

                    if should_overwrite_files == 'n':
                        break
                    elif should_overwrite_files == 'y':
                        FileSnapshot.delete().where(FileSnapshot.app == self.app and FileSnapshot.development_step == self.skip_until_dev_step).execute()
                        self.save_files_snapshot(self.skip_until_dev_step)
                        break
        # TODO END

        self.developer = Developer(self)
<<<<<<< HEAD
        print(json.dumps({
            "project_stage": "environment_setup"
        }), type='info')
        self.developer.set_up_environment();
=======
        self.developer.set_up_environment()
>>>>>>> 2d0b741a

        print(json.dumps({
            "project_stage": "coding"
        }), type='info')
        self.developer.start_coding()

    def get_directory_tree(self, with_descriptions=False):
        """
        Get the directory tree of the project.

        Args:
            with_descriptions (bool, optional): Whether to include descriptions. Default is False.

        Returns:
            dict: The directory tree.
        """
        files = {}
        if with_descriptions and False:
            files = File.select().where(File.app_id == self.args['app_id'])
            files = {snapshot.name: snapshot for snapshot in files}
        return build_directory_tree(self.root_path + '/', ignore=IGNORE_FOLDERS, files=files, add_descriptions=False)

    def get_test_directory_tree(self):
        """
        Get the directory tree of the tests.

        Returns:
            dict: The directory tree of tests.
        """
        # TODO remove hardcoded path
        return build_directory_tree(self.root_path + '/tests', ignore=IGNORE_FOLDERS)

    def get_all_coded_files(self):
        """
        Get all coded files in the project.

        Returns:
            list: A list of coded files.
        """
        files = File.select().where(File.app_id == self.args['app_id'])

        # TODO temoprary fix to eliminate files that are not in the project
        files = [file for file in files if len(FileSnapshot.select().where(FileSnapshot.file_id == file.id)) > 0]
        # TODO END

        files = self.get_files([file.path + '/' + file.name for file in files])

        # TODO temoprary fix to eliminate files that are not in the project
        files = [file for file in files if file['content'] != '']
        # TODO END

        return files

    def get_files(self, files):
        """
        Get file contents.

        Args:
            files (list): List of file paths.

        Returns:
            list: A list of files with content.
        """
        files_with_content = []
        for file in files:
            # TODO this is a hack, fix it
            try:
                relative_path, full_path = self.get_full_file_path('', file)
                file_content = open(full_path, 'r').read()
            except:
                file_content = ''

            files_with_content.append({
                "path": file,
                "content": file_content
            })
        return files_with_content

    def save_file(self, data):
        """
        Save a file.

        Args:
            data: { name: 'hello.py', path: 'path/to/hello.py', content: 'print("Hello!")' }
        """
        # TODO fix this in prompts
        if 'path' not in data:
            data['path'] = ''

        if 'name' not in data:
            data['name'] = ''

        if ' ' in data['name'] or '.' not in data['name']:
            if not data['path'].startswith('./') and not data['path'].startswith('/'):
                data['path'] = './' + data['path']
            data['name'] = data['path'].rsplit('/', 1)[1]

        if '/' in data['name']:
            if data['path'] == '':
                data['path'] = data['name'].rsplit('/', 1)[0]
            data['name'] = data['name'].rsplit('/', 1)[1]
        # TODO END

        data['path'], data['full_path'] = self.get_full_file_path(data['path'], data['name'])
        update_file(data['full_path'], data['content'])

        (File.insert(app=self.app, path=data['path'], name=data['name'], full_path=data['full_path'])
            .on_conflict(
                conflict_target=[File.app, File.name, File.path],
                preserve=[],
                update={ 'name': data['name'], 'path': data['path'], 'full_path': data['full_path'] })
            .execute())

    def get_full_file_path(self, file_path, file_name):
        file_path = file_path.replace('./', '', 1)
        file_path = file_path.rsplit(file_name, 1)[0]

        if file_path.endswith('/'):
            file_path = file_path.rstrip('/')

        if file_name.startswith('/'):
            file_name = file_name[1:]

        if not file_path.startswith('/') and file_path != '':
            file_path = '/' + file_path

        if file_name != '':
            file_name = '/' + file_name

        return (file_path, self.root_path + file_path + file_name)

    def save_files_snapshot(self, development_step_id):
        files = get_files_content(self.root_path, ignore=IGNORE_FOLDERS)
        development_step, created = DevelopmentSteps.get_or_create(id=development_step_id)

        for file in files:
            print(cyan(f'Saving file {file["path"] + "/" + file["name"]}'))
            # TODO this can be optimized so we don't go to the db each time
            file_in_db, created = File.get_or_create(
                app=self.app,
                name=file['name'],
                path=file['path'],
                full_path=file['full_path'],
            )

            file_snapshot, created = FileSnapshot.get_or_create(
                app=self.app,
                development_step=development_step,
                file=file_in_db,
                defaults={'content': file.get('content', '')}
            )
            file_snapshot.content = content = file['content']
            file_snapshot.save()

    def restore_files(self, development_step_id):
        development_step = DevelopmentSteps.get(DevelopmentSteps.id == development_step_id)
        file_snapshots = FileSnapshot.select().where(FileSnapshot.development_step == development_step)

        clear_directory(self.root_path, IGNORE_FOLDERS)
        for file_snapshot in file_snapshots:
            update_file(file_snapshot.file.full_path, file_snapshot.content);

    def delete_all_steps_except_current_branch(self):
        delete_unconnected_steps_from(self.checkpoints['last_development_step'], 'previous_step')
        delete_unconnected_steps_from(self.checkpoints['last_command_run'], 'previous_step')
        delete_unconnected_steps_from(self.checkpoints['last_user_input'], 'previous_step')

    def ask_for_human_intervention(self, message, description=None, cbs={}, convo=None, is_root_task=False):
        answer = ''
        if convo is not None:
            reset_branch_id = convo.save_branch()

        while answer != 'continue':
            print(yellow(bold(message)))
            if description is not None:
                print('\n' + '-'*100 + '\n' +
                    white(bold(description)) +
                    '\n' + '-'*100 + '\n')

            answer = styled_text(
                self,
                'If something is wrong, tell me or type "continue" to continue.',
            )

            try:
                if answer in cbs:
                    return cbs[answer](convo)
                elif answer != '':
                    return { 'user_input': answer }
            except TokenLimitError as e:
                if is_root_task and answer not in cbs and answer != '':
                    convo.load_branch(reset_branch_id)
                    return { 'user_input': answer }
                else:
                    raise e

    def log(self, text, message_type):
        if self.ipc_client_instance is None or self.ipc_client_instance.client is None:
            print(text)
        else:
            self.ipc_client_instance.send({
                'type': MESSAGE_TYPE[message_type],
                'content': str(text),
            })
            if message_type == MESSAGE_TYPE['user_input_request']:
                return self.ipc_client_instance.listen()<|MERGE_RESOLUTION|>--- conflicted
+++ resolved
@@ -1,12 +1,8 @@
 import json
-import os
-import time
 
 from fabulous.color import bold, green, yellow, cyan, white
 from const.common import IGNORE_FOLDERS, STEPS
-from database.models.app import App
-from database.database import get_app, delete_unconnected_steps_from, delete_all_app_development_data
-from helpers.ipc import IPCClient
+from database.database import delete_unconnected_steps_from, delete_all_app_development_data
 from const.ipc import MESSAGE_TYPE
 from helpers.exceptions.TokenLimitError import TokenLimitError
 from utils.questionary import styled_text
@@ -20,7 +16,6 @@
 from database.models.development_steps import DevelopmentSteps
 from database.models.file_snapshot import FileSnapshot
 from database.models.files import File
-from utils.files import get_parent_folder
 
 
 class Project:
@@ -134,14 +129,10 @@
         # TODO END
 
         self.developer = Developer(self)
-<<<<<<< HEAD
         print(json.dumps({
             "project_stage": "environment_setup"
         }), type='info')
-        self.developer.set_up_environment();
-=======
         self.developer.set_up_environment()
->>>>>>> 2d0b741a
 
         print(json.dumps({
             "project_stage": "coding"
