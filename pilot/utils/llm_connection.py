--- conflicted
+++ resolved
@@ -10,12 +10,8 @@
 
 from const.llm import MIN_TOKENS_FOR_GPT_RESPONSE, MAX_GPT_MODEL_TOKENS, MAX_QUESTIONS, END_RESPONSE
 from logger.logger import logger
-<<<<<<< HEAD
-from termcolor import colored
+from fabulous.color import red
 from helpers.exceptions.TokenLimitError import TokenLimitError
-=======
-from fabulous.color import red
->>>>>>> 0488358c
 from utils.utils import get_prompt_components, fix_json
 from utils.spinner import spinner_start, spinner_stop
 
@@ -118,7 +114,6 @@
         response = stream_gpt_completion(gpt_data, req_type)
         return response
     except Exception as e:
-<<<<<<< HEAD
         error_message = str(e)
 
         # Check if the error message is related to token limit
@@ -127,10 +122,6 @@
         else:
             print('The request to OpenAI API failed. Here is the error message:')
             print(e)
-=======
-        print('The request to OpenAI API failed. Here is the error message:')
-        print(e)
->>>>>>> 0488358c
 
 
 def delete_last_n_lines(n):
@@ -152,7 +143,6 @@
             try:
                 return func(*args, **kwargs)
             except Exception as e:
-<<<<<<< HEAD
                 # Convert exception to string
                 err_str = str(e)
 
@@ -163,10 +153,6 @@
                 print(colored(f'There was a problem with request to openai API:', 'red'))
                 print(err_str)
 
-=======
-                print(red(f'There was a problem with request to openai API:'))
-                print(str(e))
->>>>>>> 0488358c
                 user_message = questionary.text(
                     "Do you want to try make the same request again? If yes, just press ENTER. Otherwise, type 'no'.",
                     style=questionary.Style([
@@ -195,13 +181,9 @@
         delete_last_n_lines(lines_printed)
         return result_data
 
-<<<<<<< HEAD
     # spinner = spinner_start(colored("Waiting for OpenAI API response...", 'yellow'))
     # print(colored("Stream response from OpenAI:", 'yellow'))
-=======
-    # spinner = spinner_start(yellow("Waiting for OpenAI API response..."))
     api_key = os.getenv("OPENAI_API_KEY")
->>>>>>> 0488358c
 
     logger.info(f'Request data: {data}')
 
