<<<<<<< HEAD
import os
import re
=======
import getpass
>>>>>>> 720fa26b
import sys
import uuid

from termcolor import colored

from database.database import get_app


def get_arguments():
    # The first element in sys.argv is the name of the script itself.
    # Any additional elements are the arguments passed from the command line.
    args = sys.argv[1:]

    # Create an empty dictionary to store the key-value pairs.
    arguments = {}

    # Loop through the arguments and parse them as key-value pairs.
    for arg in args:
        if '=' in arg:
            key, value = arg.split('=', 1)
            arguments[key] = value
        else:
            arguments[arg] = True

    if 'app_id' in arguments:
        try:
            app = get_app(arguments['app_id'])
            arguments['user_id'] = str(app.user.id)
            arguments['app_type'] = app.app_type
            arguments['name'] = app.name
            # Add any other fields from the App model you wish to include
        except ValueError as e:
            print(e)
            # Handle the error as needed, possibly exiting the script
    else:
        arguments['app_id'] = str(uuid.uuid4())

    if 'user_id' not in arguments:
        arguments['user_id'] = getpass.getuser()

    if 'email' not in arguments:
        arguments['email'] = get_email()

    if 'password' not in arguments:
        arguments['password'] = 'password'

    if 'step' not in arguments:
        arguments['step'] = None

    print(colored('\n------------------ STARTING NEW PROJECT ----------------------', 'green', attrs=['bold']))
    print(f"If you wish to continue with this project in future run:")
    print(colored(f'python main.py app_id={arguments["app_id"]}', 'green', attrs=['bold']))
    print(colored('--------------------------------------------------------------\n', 'green', attrs=['bold']))
    return arguments


def get_email():
    # Attempt to get email from .gitconfig
    gitconfig_path = os.path.expanduser('~/.gitconfig')

    if os.path.exists(gitconfig_path):
        with open(gitconfig_path, 'r') as file:
            content = file.read()

            # Use regex to search for email address
            email_match = re.search(r'email\s*=\s*([\w\.-]+@[\w\.-]+)', content)

            if email_match:
                return email_match.group(1)

    # If not found, return a UUID
    # todo change email so its not uuid4 but make sure to fix storing of development steps where
    #  1 user can have multiple apps. In that case each app should have its own development steps
    return str(uuid.uuid4())<|MERGE_RESOLUTION|>--- conflicted
+++ resolved
@@ -1,9 +1,6 @@
-<<<<<<< HEAD
 import os
 import re
-=======
 import getpass
->>>>>>> 720fa26b
 import sys
 import uuid
 
